module.exports = {
  /**
<<<<<<< HEAD
   * Lista de aplicações a serem gerenciadas pelo PM2.
   * Cada objeto no array representa uma aplicação.
   */
  apps : [
    // --- AMBIENTE DE PRODUÇÃO ---
    {
      name: "atlas-bridge-PROD",
      script: "./src/app.js",
      // As variáveis de ambiente definidas aqui serão carregadas
      // apenas quando o PM2 for iniciado com a flag --env production
      env_production: {
        NODE_ENV: "production"
      }
    },
    
    // --- AMBIENTE DE DESENVOLVIMENTO ---
    {
      name: "atlas-bridge-dev",
      script: "./src/app.js",
      // 'watch' reinicia automaticamente a aplicação quando um arquivo é modificado.
      // Ideal para desenvolvimento.
      watch: ["src"],
      watch_delay: 1000,
      ignore_watch: ["node_modules"],
      // As variáveis de ambiente definidas aqui serão carregadas
      // apenas quando o PM2 for iniciado com a flag --env development
      env_development: {
        NODE_ENV: "development"
      }
=======
   * Configuração APENAS para a aplicação de produção.
   */
  apps : [
    {
      name: "atlas-bridge-prod",
      script: "./src/app.js",
      // Garante que o NODE_ENV seja 'production' ao iniciar.
      env: {
        NODE_ENV: "production"
      }
>>>>>>> 13601d8b
    }
  ]
};<|MERGE_RESOLUTION|>--- conflicted
+++ resolved
@@ -1,47 +1,23 @@
 module.exports = {
   /**
-<<<<<<< HEAD
-   * Lista de aplicações a serem gerenciadas pelo PM2.
-   * Cada objeto no array representa uma aplicação.
-   */
-  apps : [
-    // --- AMBIENTE DE PRODUÇÃO ---
-    {
-      name: "atlas-bridge-PROD",
-      script: "./src/app.js",
-      // As variáveis de ambiente definidas aqui serão carregadas
-      // apenas quando o PM2 for iniciado com a flag --env production
-      env_production: {
-        NODE_ENV: "production"
-      }
-    },
-    
-    // --- AMBIENTE DE DESENVOLVIMENTO ---
-    {
-      name: "atlas-bridge-dev",
-      script: "./src/app.js",
-      // 'watch' reinicia automaticamente a aplicação quando um arquivo é modificado.
-      // Ideal para desenvolvimento.
-      watch: ["src"],
-      watch_delay: 1000,
-      ignore_watch: ["node_modules"],
-      // As variáveis de ambiente definidas aqui serão carregadas
-      // apenas quando o PM2 for iniciado com a flag --env development
-      env_development: {
-        NODE_ENV: "development"
-      }
-=======
-   * Configuração APENAS para a aplicação de produção.
+   * Configuração do PM2 EXCLUSIVAMENTE para a aplicação de PRODUÇÃO.
+   * Este arquivo deve viver no diretório raiz da branch 'main'.
    */
   apps : [
     {
       name: "atlas-bridge-prod",
       script: "./src/app.js",
-      // Garante que o NODE_ENV seja 'production' ao iniciar.
+      
+      // 'watch' é desabilitado em produção para garantir estabilidade.
+      // As atualizações devem ser feitas manualmente com 'pm2 restart'.
+      watch: false,
+
+      // A chave 'env' define as variáveis de ambiente para a aplicação.
+      // Definir NODE_ENV como 'production' é crucial para carregar o .env.production
+      // e para ativar otimizações de performance em bibliotecas como o Express.
       env: {
         NODE_ENV: "production"
       }
->>>>>>> 13601d8b
     }
   ]
 };